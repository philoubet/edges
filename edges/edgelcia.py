"""
Module that implements the base class for country-specific life-cycle
impact assessments, and the AWARE class, which is a subclass of the
LCIA class.
"""

import math
from collections import defaultdict
import logging
import json
from typing import Optional
from pathlib import Path
import bw2calc
import numpy as np
import sparse
import pandas as pd
from prettytable import PrettyTable
import bw2data
from tqdm import tqdm
from textwrap import fill
from functools import lru_cache

from .utils import (
    format_data,
    get_flow_matrix_positions,
    safe_eval_cached,
    validate_parameter_lengths,
    get_str,
    make_hashable,
)
from .matrix_builders import initialize_lcia_matrix, build_technosphere_edges_matrix
from .flow_matching import (
    preprocess_cfs,
    matches_classifications,
    normalize_classification_entries,
    build_cf_index,
    cached_match_with_index,
    preprocess_flows,
    build_index,
    compute_cf_memoized_factory,
    normalize_signature_data,
    group_edges_by_signature,
    compute_average_cf,
)
from .georesolver import GeoResolver
from .uncertainty import sample_cf_distribution
from .filesystem_constants import DATA_DIR

# delete the logs
with open("edgelcia.log", "w", encoding="utf-8"):
    pass

# initiate the logger
logging.basicConfig(
    filename="edgelcia.log",
    filemode="a",
    format="%(asctime)s,%(msecs)d %(name)s %(funcName)s %(levelname)s %(message)s",
    datefmt="%H:%M:%S",
    level=logging.INFO,
)

logger = logging.getLogger(__name__)


<<<<<<< HEAD
=======
geo = Geomatcher()
missing_geographies = load_missing_geographies()


def make_hashable(flow_to_match):
    def convert(value):
        if isinstance(value, list):
            return tuple(value)
        elif isinstance(value, dict):
            return tuple(sorted((k, convert(v)) for k, v in value.items()))
        return value

    return tuple(sorted((k, convert(v)) for k, v in flow_to_match.items()))


@cache
def cached_match_with_index(flow_to_match_hashable, required_fields_tuple):
    flow_to_match = dict(flow_to_match_hashable)
    required_fields = set(required_fields_tuple)
    return match_with_index(
        flow_to_match,
        cached_match_with_index.index,
        cached_match_with_index.lookup_mapping,
        required_fields,
        cached_match_with_index.reversed_lookup,
    )


@cache
def get_shares(candidates: tuple):
    """
    Get the shares of each candidate location based on the weight of each candidate.

    :param candidates: A tuple of (location, weight) pairs.
    :return: A tuple of locations and their shares.
    """
    cand_locs, weights = zip(*candidates)
    weight_array = np.array(weights)
    total_weight = weight_array.sum()
    if total_weight == 0:
        return 0
    return cand_locs, weight_array / total_weight


def compute_average_cf(
    candidates: list,
    supplier_info: dict,
    consumer_info: dict,
    weight: dict,
    cfs_lookup: dict,
):
    if not candidates:
        return 0, None

    # Filter out candidates with zero weight
    valid_candidates = [
        (loc, weight[loc]) for loc in candidates if loc in weight and weight[loc] > 0
    ]
    if not valid_candidates:
        return 0, None

    candidate_locations, shares = get_shares(tuple(valid_candidates))

    IGNORED_FIELDS = {"matrix", "operator", "weight"}
    supplier_keys = [k for k in supplier_info if k not in IGNORED_FIELDS]
    supplier_items = {k: supplier_info.get(k) for k in supplier_keys}
    _match_operator = match_operator

    expressions = []
    matched_cfs = []

    for loc, share in zip(candidate_locations, shares):
        loc_cfs = cfs_lookup.get(loc, [])
        matched_cf = None

        for cf in loc_cfs:
            cf_supplier = cf.get("supplier", {})
            if not cf_supplier:
                continue

            operator = cf_supplier.get("operator", "equals")
            if not all(
                _match_operator(supplier_items.get(k), cf_supplier.get(k), operator)
                for k in supplier_keys
            ):
                continue

            # 🔍 New: supplier classification matching
            cf_supplier_classifications = cf_supplier.get("classifications")
            dataset_supplier_classifications = supplier_info.get("classifications", [])
            if cf_supplier_classifications and not matches_classifications(
                cf_supplier_classifications, dataset_supplier_classifications
            ):
                continue

            # 🔍 Existing: consumer classification matching
            cf_consumer_classifications = cf.get("consumer", {}).get("classifications")
            dataset_consumer_classifications = consumer_info.get("classifications", [])
            if cf_consumer_classifications and not matches_classifications(
                cf_consumer_classifications, dataset_consumer_classifications
            ):
                continue

            # Avoid multiple matches for same (loc, supplier-consumer pair)
            if matched_cf is not None:
                raise ValueError(
                    f"Multiple CFs found for {supplier_info} in {loc}: {cf} and {matched_cf}"
                )
            matched_cf = cf

        if matched_cf is not None:
            matched_cfs.append((matched_cf, share))
            expressions.append(f"({share:.6f} * ({matched_cf['value']}))")

    if not expressions:
        return 0, None

    # Build weighted average value expression
    combined_expr = " + ".join(expressions)

    # Return the full CF if it's the only one matched (preserve uncertainty)
    if len(matched_cfs) == 1:
        return combined_expr, matched_cfs[0][0]

    return combined_expr, None


@cache
def find_locations(
    location: str,
    weights_available: tuple,
    containing: bool = True,
    exceptions: [tuple, None] = None,
) -> list:
    """
    Find the locations containing or contained by a given location.
    :param location: The location to evaluate.
    :param weights_available: List of locations for which a weight is available.
    :param containing: If True, find containing locations; otherwise, find contained locations.
    :return: The new characterization factor.
    """

    geo_func = geo.contained if containing is True else geo.within
    results = []

    if location in missing_geographies:
        for e in missing_geographies[location]:
            e_str = get_str(e)
            if e_str in weights_available and e_str != location:
                results.append(e_str)
    else:
        try:
            for e in geo_func(
                key=location,
                biggest_first=False,
                exclusive=True if containing is True else False,
                include_self=False,
            ):
                e_str = get_str(e)
                if (
                    e_str in weights_available
                    and e_str != location
                    and (exceptions is None or e_str not in exceptions)
                ):
                    results.append(e_str)

            if containing is False:
                results = results[:1]

        except KeyError:
            logger.info(f"Region: {location}. No geometry found.")

    if containing is True:
        logger.info(f"Region: {location} minus {exceptions} contains: {results}")
    else:
        logger.info(f"Region: {location} minus {exceptions} is contained by: {results}")

    return results


def preprocess_flows(flows_list: list, mandatory_fields: set) -> dict:
    """
    Preprocess flows into a lookup dictionary.
    Each flow is keyed by a tuple of selected metadata fields.
    If no fields are present, falls back to using its position as key.

    :param flows_list: List of flows (dicts with metadata + 'position')
    :param mandatory_fields: Fields that must be included in the lookup key.
    :return: A dictionary mapping keys -> list of flow positions
    """
    lookup = {}

    for flow in flows_list:

        def make_value_hashable(v):
            if isinstance(v, list):
                return tuple(v)
            if isinstance(v, dict):
                return tuple(
                    sorted((k, make_value_hashable(val)) for k, val in v.items())
                )
            return v

        # Build a hashable key from mandatory fields (if any are present)
        key_elements = [
            (k, make_value_hashable(flow[k]))
            for k in mandatory_fields
            if k in flow and flow[k] is not None
        ]

        if key_elements:
            key = tuple(sorted(key_elements))
        else:
            # Fallback: use the position as a unique key
            key = (("position", flow["position"]),)

        lookup.setdefault(key, []).append(flow["position"])

    return lookup


def build_index(lookup: dict, required_fields: set) -> dict:
    """
    Build an inverted index from the lookup dictionary.
    The index maps each required field to a dict, whose keys are the values
    from the lookup entries and whose values are lists of tuples:
    (lookup_key, positions), where lookup_key is the original key from lookup.

    :param lookup: The original lookup dictionary.
    :param required_fields: The fields to index.
    :return: A dictionary index.
    """
    index = {field: {} for field in required_fields}
    for key, positions in lookup.items():
        # Each key is assumed to be an iterable of (field, value) pairs.
        for k, v in key:
            if k in required_fields:
                index[k].setdefault(v, []).append((key, positions))
    return index


def matches_classifications(
    cf_classifications: list[str], dataset_classifications: list[tuple]
) -> bool:
    """
    Check if any code in cf_classifications appears in the dataset classifications.
    The dataset classifications are a list of (scheme, code: description) tuples.
    """
    for scheme, value in dataset_classifications:
        code = value.split(":")[0].strip()
        if any(code.startswith(cf_code) for cf_code in cf_classifications):
            return True
    return False


@cache
def match_operator(value: str, target: str, operator: str) -> bool:
    """
    Implements matching for three operator types:
      - "equals": value == target
      - "startswith": value starts with target (if both are strings)
      - "contains": target is contained in value (if both are strings)

    :param value: The flow's value.
    :param target: The lookup's candidate value.
    :param operator: The operator type ("equals", "startswith", "contains").
    :return: True if the condition is met, False otherwise.
    """
    if operator == "equals":
        return value == target
    elif operator == "startswith":
        return value.startswith(target)
    elif operator == "contains":
        return target in value
    return False


def match_with_index(
    flow_to_match: dict,
    index: dict,
    lookup_mapping: dict,
    required_fields: set,
    reversed_lookup: dict,
) -> list:
    """
    Match a flow against the lookup using the inverted index.
    Supports "equals", "startswith", and "contains" operators.

    :param flow_to_match: The flow to match.
    :param index: The inverted index produced by build_index().
    :param lookup_mapping: The original lookup dictionary mapping keys to positions.
    :param required_fields: The required fields for matching.
    :return: A list of matching positions.
    """
    operator_value = flow_to_match.get("operator", "equals")
    candidate_keys = None

    for field in required_fields:
        match_target = flow_to_match.get(field)
        field_index = index.get(field, {})
        field_candidates = set()

        if operator_value == "equals":
            # Fast direct lookup.
            for candidate in field_index.get(match_target, []):
                candidate_key, _ = candidate
                field_candidates.add(candidate_key)
        else:
            # For "startswith" or "contains", we iterate over all candidate values.
            for candidate_value, candidate_list in field_index.items():
                if match_operator(
                    value=candidate_value, target=match_target, operator=operator_value
                ):
                    for candidate in candidate_list:
                        candidate_key, _ = candidate
                        field_candidates.add(candidate_key)

        # Initialize or intersect candidate sets.
        if candidate_keys is None:
            candidate_keys = field_candidates
        else:
            candidate_keys &= field_candidates

        # Early exit if no candidates remain.
        if not candidate_keys:
            return []

    # Gather positions from the original lookup mapping for all candidate keys.
    matches = []
    for key in candidate_keys:
        matches.extend(lookup_mapping.get(key, []))

    if "classifications" in flow_to_match:
        cf_classifications_by_scheme = flow_to_match["classifications"]

        if isinstance(cf_classifications_by_scheme, tuple):
            cf_classifications_by_scheme = dict(cf_classifications_by_scheme)

        classified_matches = []

        for pos in matches:
            flow = reversed_lookup.get(pos)
            flow = dict(flow)
            if not flow:
                continue
            try:
                dataset_classifications = flow.get("classifications", [])
            except:
                print(flow)
                raise

            if dataset_classifications:
                for scheme, cf_codes in cf_classifications_by_scheme.items():
                    relevant_codes = [
                        code.split(":")[0].strip()
                        for s, code in dataset_classifications
                        if s.lower() == scheme.lower()
                    ]
                    if any(
                        code.startswith(prefix)
                        for prefix in cf_codes
                        for code in relevant_codes
                    ):
                        classified_matches.append(pos)
                        break

        if classified_matches:
            return classified_matches

    return matches


>>>>>>> cdccaef1
def add_cf_entry(
    cfs_mapping, supplier_info, consumer_info, direction, indices, value, uncertainty
):

    if direction == "biosphere-technosphere":
        supplier_info["matrix"] = "biosphere"
    else:
        supplier_info["matrix"] = "technosphere"
    consumer_info["matrix"] = "technosphere"

    entry = {
        "supplier": supplier_info,
        "consumer": consumer_info,
        "positions": indices,
        "direction": direction,
        "value": value,
    }

    if uncertainty is not None:
        entry["uncertainty"] = uncertainty

    cfs_mapping.append(entry)


class EdgeLCIA:
    """
    Class that implements the calculation of the regionalized life cycle impact assessment (LCIA) results.
    Relies on bw2data.LCA class for inventory calculations and matrices.
    """

    def __init__(
        self,
        demand: dict,
        method: Optional[tuple] = None,
        weight: Optional[str] = "population",
        parameters: Optional[dict] = None,
        scenario: Optional[str] = None,
        filepath: Optional[str] = None,
        allowed_functions: Optional[dict] = None,
        use_distributions: Optional[bool] = False,
        random_seed: Optional[int] = None,
        iterations: Optional[int] = 100,
    ):
        """
        Initialize the SpatialLCA class, ensuring `method` is not passed to
        `prepare_lca_inputs` while still being available in the class.
        """
        self.cf_index = None
        self.scenario_cfs = None
        self.method_metadata = None
        self.demand = demand
        self.weights = None
        self.consumer_lookup = None
        self.reversed_consumer_lookup = None
        self.reversed_supplier_lookup = None
        self.processed_technosphere_edges = None
        self.processed_biosphere_edges = None
        self.raw_cfs_data = None
        self.unprocessed_technosphere_edges = []
        self.unprocessed_biosphere_edges = []
        self.score = None
        self.cfs_number = None
        self.filepath = Path(filepath) if filepath else None
        self.reversed_biosphere = None
        self.reversed_activity = None
        self.characterization_matrix = None
        self.method = method  # Store the method argument in the instance
        self.position_to_technosphere_flows_lookup = None
        self.technosphere_flows_lookup = defaultdict(list)
        self.technosphere_edges = []
        self.technosphere_flow_matrix = None
        self.biosphere_edges = []
        self.technosphere_flows = None
        self.biosphere_flows = None
        self.characterized_inventory = None
        self.biosphere_characterization_matrix = None
        self.ignored_flows = set()
        self.ignored_locations = set()
        self.ignored_method_exchanges = list()
        self.weight: str = weight

        # Accept both "parameters" and "scenarios" for flexibility
        self.parameters = parameters or {}

        self.scenario = scenario  # New: store default scenario
        self.scenario_length = validate_parameter_lengths(parameters=self.parameters)
        self.use_distributions = use_distributions
        self.iterations = iterations
        self.random_seed = random_seed if random_seed is not None else 42
        self.random_state = np.random.default_rng(self.random_seed)

        self.lca = bw2calc.LCA(demand=self.demand)
        self.load_raw_lcia_data()
        self.cfs_mapping = []

        self.logger = logging.getLogger(f"{__name__}.{self.__class__.__name__}")
        self.logger.setLevel(logging.INFO)

        if not self.logger.handlers:
            fh = logging.FileHandler("edgelcia.log")
            formatter = logging.Formatter(
                "%(asctime)s,%(msecs)d %(name)s %(funcName)s %(levelname)s %(message)s",
                datefmt="%H:%M:%S",
            )
            fh.setFormatter(formatter)
            fh.setLevel(logging.DEBUG)
            self.logger.addHandler(fh)
            self.logger.propagate = False

        self.SAFE_GLOBALS = {
            "__builtins__": None,
            "abs": abs,
            "max": max,
            "min": min,
            "round": round,
            "pow": pow,
            "sqrt": math.sqrt,
            "exp": math.exp,
            "log10": math.log10,
        }

        # Allow user-defined trusted functions explicitly
        if allowed_functions:
            self.SAFE_GLOBALS.update(allowed_functions)

        self._cached_supplier_keys = self.get_candidate_supplier_keys()

    def lci(self) -> None:

        self.lca.lci()

        if all(
            cf["supplier"].get("matrix") == "technosphere" for cf in self.raw_cfs_data
        ):
            self.technosphere_flow_matrix = build_technosphere_edges_matrix(
                self.lca.technosphere_matrix, self.lca.supply_array
            )
            self.technosphere_edges = set(
                list(zip(*self.technosphere_flow_matrix.nonzero()))
            )
        else:
            self.biosphere_edges = set(list(zip(*self.lca.inventory.nonzero())))

        unique_biosphere_flows = set(x[0] for x in self.biosphere_edges)

        if len(unique_biosphere_flows) > 0:
            self.biosphere_flows = get_flow_matrix_positions(
                {
                    k: v
                    for k, v in self.lca.biosphere_dict.items()
                    if v in unique_biosphere_flows
                }
            )

        self.technosphere_flows = get_flow_matrix_positions(
            {k: v for k, v in self.lca.activity_dict.items()}
        )

        self.reversed_activity, _, self.reversed_biosphere = self.lca.reverse_dict()

        # Build technosphere flow lookups as in the original implementation.
        self.position_to_technosphere_flows_lookup = {
            i["position"]: {k: i[k] for k in i if k != "position"}
            for i in self.technosphere_flows
        }

    def load_raw_lcia_data(self):
        if self.filepath is None:
            self.filepath = DATA_DIR / f"{'_'.join(self.method)}.json"
        if not self.filepath.is_file():
            raise FileNotFoundError(f"Data file not found: {self.filepath}")

        with open(self.filepath, "r", encoding="utf-8") as f:
            raw = json.load(f)

        # Store full method metadata except exchanges and parameters
        self.raw_cfs_data, self.method_metadata = format_data(raw, self.weight)
        self.raw_cfs_data = normalize_classification_entries(self.raw_cfs_data)
        self.cfs_number = len(self.raw_cfs_data)

        # Extract parameters or scenarios from method file if not already provided
        if not self.parameters:
            self.parameters = raw.get("scenarios", raw.get("parameters", {}))

        # Fallback to default scenario
        if self.scenario and self.scenario not in self.parameters:
            raise ValueError(
                f"Scenario '{self.scenario}' not found in available parameters: {list(self.parameters)}"
            )
<<<<<<< HEAD

        grouping_mode = self.detect_cf_grouping_mode()
        self.cfs_lookup = preprocess_cfs(self.raw_cfs_data, by=grouping_mode)

        self.required_supplier_fields = {
            k
            for cf in self.raw_cfs_data
            for k in cf["supplier"].keys()
            if k not in {"matrix", "operator", "weight", "position"}
        }

        self.cf_index = build_cf_index(self.raw_cfs_data, self.required_supplier_fields)

    def initialize_weights(self):
        if self.weights is not None:
            return

        if not self.raw_cfs_data:
            self.weights = {}
            return

        self.weights = {}
        for cf in self.raw_cfs_data:
            consumer = cf.get("consumer", {})
            location = consumer.get("location")
            weight = cf.get("weight")
            if location and weight is not None:
                loc_str = get_str(location)
                self.weights[loc_str] = weight

        if hasattr(self, "_geo") and self._geo is not None:
            self._geo._cached_lookup.cache_clear()

    def get_candidate_supplier_keys(self):
        if hasattr(self, "_cached_supplier_keys"):
            return self._cached_supplier_keys

        grouping_mode = self.detect_cf_grouping_mode()
        cfs_lookup = preprocess_cfs(self.raw_cfs_data, by=grouping_mode)

        keys = set()
        for cf_list in cfs_lookup.values():
            for cf in cf_list:
                filtered = {
                    k: cf["supplier"].get(k)
                    for k in self.required_supplier_fields
                    if cf["supplier"].get(k) is not None
                }

                # Normalize classification field
                if "classifications" in filtered:
                    c = filtered["classifications"]
                    if isinstance(c, dict):
                        filtered["classifications"] = tuple(
                            (scheme, tuple(vals)) for scheme, vals in sorted(c.items())
                        )
                    elif isinstance(c, list):
                        filtered["classifications"] = tuple(c)

                keys.add(make_hashable(filtered))

        self._cached_supplier_keys = keys
        return keys
=======
>>>>>>> cdccaef1

    def detect_cf_grouping_mode(self):
        has_consumer_locations = any(
            "location" in cf.get("consumer", {}) for cf in self.raw_cfs_data
        )
        has_supplier_locations = any(
            "location" in cf.get("supplier", {}) for cf in self.raw_cfs_data
        )
        if has_consumer_locations and not has_supplier_locations:
            return "consumer"
        elif has_supplier_locations and not has_consumer_locations:
            return "supplier"
        else:
            return "both"

    def resolve_parameters_for_scenario(
        self, scenario_idx: int, scenario_name: Optional[str] = None
    ) -> dict:
        scenario_name = scenario_name or self.scenario

        param_set = self.parameters.get(scenario_name)

        resolved = {}
        if param_set is not None:
            for k, v in param_set.items():
                if isinstance(v, dict):
                    resolved[k] = v.get(str(scenario_idx), list(v.values())[-1])
                else:
                    resolved[k] = v
        return resolved

    def evaluate_cfs(self, scenario_idx: str | int = 0, scenario=None):
        if self.use_distributions and self.iterations > 1:
            coords_i, coords_j, coords_k = [], [], []
            data = []

            for cf in self.cfs_mapping:
                samples = sample_cf_distribution(
                    cf=cf,
                    n=self.iterations,
                    parameters=self.parameters,
                    random_state=self.random_state,
                    use_distributions=self.use_distributions,
                    SAFE_GLOBALS=self.SAFE_GLOBALS,
                )
                for i, j in cf["positions"]:
                    for k in range(self.iterations):
                        coords_i.append(i)
                        coords_j.append(j)
                        coords_k.append(k)
                        data.append(samples[k])

            matrix_type = (
                "biosphere" if len(self.biosphere_edges) > 0 else "technosphere"
            )
            n_rows, n_cols = (
                self.lca.inventory.shape
                if matrix_type == "biosphere"
                else self.lca.technosphere_matrix.shape
            )

            self.characterization_matrix = sparse.COO(
                coords=[coords_i, coords_j, coords_k],
                data=data,
                shape=(n_rows, n_cols, self.iterations),
            )

            self.scenario_cfs = [{"positions": [], "value": 0}]  # dummy

        else:
            # Fallback to 2D
            self.scenario_cfs = []
            scenario_name = None
            if self.scenario is not None:
                scenario_name = self.scenario
            if scenario is not None:
                scenario_name = scenario
            if scenario_name is None:
                if isinstance(self.parameters, dict):
                    if len(self.parameters) > 0:
                        scenario_name = list(self.parameters.keys())[0]

<<<<<<< HEAD
            resolved_params = self.resolve_parameters_for_scenario(
                scenario_idx, scenario_name
=======
            param_set = (
                self.parameters.get(scenario_name, {})
                if scenario_name
                else self.parameters
>>>>>>> cdccaef1
            )

            for cf in self.cfs_mapping:
                if isinstance(cf["value"], str):
<<<<<<< HEAD
=======
                    resolved_params = {}
                    for k, v in param_set.items():
                        if isinstance(v, dict):
                            resolved_params[k] = v.get(
                                str(scenario_idx), list(v.values())[-1]
                            )
                        else:
                            resolved_params[k] = v

>>>>>>> cdccaef1
                    value = safe_eval_cached(
                        cf["value"],
                        parameters=resolved_params,
                        scenario_idx=scenario_idx,
                        SAFE_GLOBALS=self.SAFE_GLOBALS,
                    )
                else:
                    value = cf["value"]

                self.scenario_cfs.append(
                    {
                        "supplier": cf["supplier"],
                        "consumer": cf["consumer"],
                        "positions": cf["positions"],
                        "value": value,
                    }
                )

                matrix_type = (
                    "biosphere" if len(self.biosphere_edges) > 0 else "technosphere"
                )
                self.characterization_matrix = initialize_lcia_matrix(
                    self.lca, matrix_type=matrix_type
                )

                for cf in self.scenario_cfs:
                    for i, j in cf["positions"]:
                        self.characterization_matrix[i, j] = cf["value"]

                self.characterization_matrix = self.characterization_matrix.tocsr()

    def update_unprocessed_edges(self):
        self.processed_biosphere_edges = {
            pos
            for cf in self.cfs_mapping
            if cf["direction"] == "biosphere-technosphere"
            for pos in cf["positions"]
        }

        self.processed_technosphere_edges = {
            pos
            for cf in self.cfs_mapping
            if cf["direction"] == "technosphere-technosphere"
            for pos in cf["positions"]
        }

        print(
            f"Processed edges: {len(self.processed_biosphere_edges) + len(self.processed_technosphere_edges)}"
        )

        self.unprocessed_biosphere_edges = [
            edge
            for edge in self.biosphere_edges
            if edge not in self.processed_biosphere_edges
        ]

        self.unprocessed_technosphere_edges = [
            edge
            for edge in self.technosphere_edges
            if edge not in self.processed_technosphere_edges
        ]

    def equality_supplier_signature(self, supplier_info: dict) -> tuple:
        """
        Return a hashable supplier signature based on required supplier fields.
        If no fields are required, return an empty tuple (matches any supplier).
        """
        if not self.required_supplier_fields:
            return ()

<<<<<<< HEAD
        filtered = {
            k: supplier_info.get(k)
            for k in self.required_supplier_fields
            if supplier_info.get(k) is not None
        }

        # Normalize classifications
        if "classifications" in filtered:
            classifications = filtered["classifications"]

            # Brightway format: list or tuple of (scheme, code)
            if isinstance(classifications, (list, tuple)):
                try:
                    filtered["classifications"] = tuple(
                        sorted((str(s), str(c)) for s, c in classifications)
                    )
                except Exception:
                    self.logger.warning(
                        f"Malformed classification tuples: {classifications}"
                    )
                    filtered["classifications"] = ()

            # CF format: dict of scheme -> list of codes
            elif isinstance(classifications, dict):
                filtered["classifications"] = tuple(
                    (scheme, tuple(sorted(map(str, codes))))
                    for scheme, codes in sorted(classifications.items())
                )
            else:
                self.logger.warning(
                    f"Unexpected classifications format: {classifications}"
                )
                filtered["classifications"] = ()
=======
        # Ensure weights are set.
        if self.weights is None:
            if "weight" in self.cfs_mapping[0]["consumer"]:
                self.weights = {
                    cf["consumer"]["location"]: cf["consumer"]["weight"]
                    for cf in self.cfs_mapping
                    if cf["consumer"].get("location")
                    and cf["consumer"].get("weight") is not None
                }
            else:
                self.weights = {
                    cf["supplier"]["location"]: cf["supplier"]["weight"]
                    for cf in self.cfs_mapping
                    if cf["supplier"].get("location")
                    and cf["supplier"].get("weight") is not None
                }
        self.logger.info(f"Number of weighted locations: {len(self.weights)}")
>>>>>>> cdccaef1

        return make_hashable(filtered)

    def map_aggregate_locations(self) -> None:
        self.initialize_weights()
        print("Handling static regions...")

        if not hasattr(self, "_unmatched_hashes"):
            self._unmatched_hashes = set()

        cf_operators = {
            cf["supplier"].get("operator", "equals") for cf in self.raw_cfs_data
        }

<<<<<<< HEAD
        candidate_supplier_keys = self._cached_supplier_keys
=======
        candidate_supplier_keys = set()
        for candidate, cf_list in cfs_lookup.items():
            for cf in cf_list:
                filtered_supplier = {
                    k: v
                    for k, v in cf["supplier"].items()
                    if k in self.required_supplier_fields and v is not None
                }
                key = make_hashable(filtered_supplier)
                if key:
                    candidate_supplier_keys.add(key)
        self.logger.info(
            f"Number of candidate supplier keys: {len(candidate_supplier_keys)}"
        )

        def equality_supplier_signature(sup_info: dict) -> tuple:
            filtered = {k: sup_info.get(k) for k in self.required_supplier_fields}

            # Normalize classifications
            if "classifications" in self.required_supplier_fields:
                classifications = sup_info.get("classifications")
                if classifications is None:
                    filtered["classifications"] = ()
                elif isinstance(classifications, dict):
                    filtered["classifications"] = tuple(
                        (scheme, tuple(values))
                        for scheme, values in sorted(classifications.items())
                    )
                elif isinstance(classifications, list):  # legacy list of tuples
                    filtered["classifications"] = tuple(classifications)
                else:
                    self.logger.warning(
                        f"Unexpected classifications format: {classifications}"
                    )
                    filtered["classifications"] = ()

            return make_hashable(filtered)
>>>>>>> cdccaef1

        for direction in ["biosphere-technosphere", "technosphere-technosphere"]:
            if direction == "biosphere-technosphere":
                unprocessed_edges = self.unprocessed_biosphere_edges
                processed_flows = self.processed_biosphere_edges
            else:
                unprocessed_edges = self.unprocessed_technosphere_edges
                processed_flows = self.processed_technosphere_edges

            edges_index = defaultdict(list)
            processed_flows = set(processed_flows)
            for supplier_idx, consumer_idx in unprocessed_edges:
                if (supplier_idx, consumer_idx) in processed_flows:
                    continue

                consumer_loc = dict(self.reversed_consumer_lookup[consumer_idx]).get(
                    "location"
                )
                if not consumer_loc:
                    flow_info = self.position_to_technosphere_flows_lookup.get(
                        consumer_idx, {}
                    )
                    consumer_loc = flow_info.get("location")

                if not consumer_loc:
<<<<<<< HEAD
=======
                    self.logger.info(
                        f"Missing consumer location for index {consumer_idx}"
                    )
>>>>>>> cdccaef1
                    continue

                edges_index[consumer_loc].append((supplier_idx, consumer_idx))

<<<<<<< HEAD
=======
            self.logger.info(
                f"{direction}: {len(edges_index)} unique consumer locations"
            )

>>>>>>> cdccaef1
            prefiltered_groups = defaultdict(list)
            remaining_edges = []

            for location, edges in edges_index.items():
                if location in ["RoW", "RoE"]:
                    continue

                try:
                    subregions = [
                        g
<<<<<<< HEAD
                        for g in self.geo.resolve(location, containing=True)
=======
                        for g in geo.contained(
                            location, biggest_first=False, include_self=False
                        )
>>>>>>> cdccaef1
                        if g in self.weights
                    ]

                    if len(subregions) == 0:
<<<<<<< HEAD
=======
                        self.logger.info(
                            f"Skipping location with no subregions: {location}"
                        )
>>>>>>> cdccaef1
                        continue
                except KeyError:
                    self.logger.warning(f"Geometry lookup failed for: {location}")
                    continue

<<<<<<< HEAD
                candidate_locations = subregions
=======
                candidate_locations = find_locations(
                    location=location,
                    weights_available=tuple(self.weights.keys()),
                )
                self.logger.info(
                    f"{location}: {len(candidate_locations)} candidate sublocations"
                )
>>>>>>> cdccaef1

                if not candidate_locations:
                    continue

                for supplier_idx, consumer_idx in edges:
                    if (supplier_idx, consumer_idx) in processed_flows:
<<<<<<< HEAD
=======
                        self.logger.info(
                            f"Skipping already-processed edge: ({supplier_idx}, {consumer_idx})"
                        )
>>>>>>> cdccaef1
                        continue

                    supplier_info = dict(self.reversed_supplier_lookup[supplier_idx])
                    consumer_info = self.get_consumer_info(consumer_idx)

                    if "location" not in consumer_info:
                        fallback = self.position_to_technosphere_flows_lookup.get(
                            consumer_idx, {}
                        )
                        if fallback and "location" in fallback:
                            consumer_info["location"] = fallback["location"]

                    sig = self.equality_supplier_signature(supplier_info)

                    if sig in candidate_supplier_keys:
<<<<<<< HEAD
=======
                        self.logger.info(
                            f"Matched supplier signature for edge ({supplier_idx}, {consumer_idx})"
                        )
>>>>>>> cdccaef1
                        prefiltered_groups[sig].append(
                            (
                                supplier_idx,
                                consumer_idx,
                                supplier_info,
                                consumer_info,
                                candidate_locations,
                            )
                        )
                    else:
                        if any(x in cf_operators for x in ["contains", "startswith"]):
<<<<<<< HEAD
=======
                            self.logger.info(
                                f"No exact match for edge ({supplier_idx}, {consumer_idx}), adding to fallback"
                            )
>>>>>>> cdccaef1
                            remaining_edges.append(
                                (
                                    supplier_idx,
                                    consumer_idx,
                                    supplier_info,
                                    consumer_info,
                                    candidate_locations,
                                )
                            )
                        else:
                            self.logger.info(
                                f"No match or fallback for edge ({supplier_idx}, {consumer_idx})"
                            )
<<<<<<< HEAD

            # Pass 1
            for sig, group_edges in tqdm(
                prefiltered_groups.items(), desc="Processing static groups (pass 1)"
            ):
                supplier_info = group_edges[0][2]
                consumer_info = group_edges[0][3]
                candidate_locations = group_edges[0][-1]

                # Determine whether to assign candidate locations to supplier or consumer
                candidate_suppliers = (
                    candidate_locations
                    if (
                        "location" in self.required_supplier_fields
                        and self.geo.resolve(
                            supplier_info.get("location"), containing=True
                        )
                    )
                    else []
                )

                candidate_consumers = (
                    candidate_locations
                    if (
                        "location" in self.required_consumer_fields
                        and self.geo.resolve(
                            consumer_info.get("location"), containing=True
                        )
                    )
                    else []
                )

=======

            self.logger.info(
                f"{direction}: {len(prefiltered_groups)} prefiltered groups"
            )
            self.logger.info(
                f"{direction}: {len(remaining_edges)} edges for fallback matching"
            )

            # Pass 1
            for sig, group_edges in tqdm(
                prefiltered_groups.items(), desc=f"Processing static groups (pass 1)"
            ):
>>>>>>> cdccaef1
                new_cf, matched_cf_obj = compute_average_cf(
                    candidate_suppliers=candidate_suppliers,
                    candidate_consumers=candidate_consumers,
                    supplier_info=supplier_info,
                    consumer_info=consumer_info,
                    weight=self.weights,
                    required_supplier_fields=self.required_supplier_fields,
                    required_consumer_fields=self.required_consumer_fields,
                    cf_index=self.cf_index,
                    logger=self.logger,
                )

                if new_cf != 0:
                    for (
                        supplier_idx,
                        consumer_idx,
                        supplier_info,
                        consumer_info,
                        _,
                    ) in group_edges:
                        add_cf_entry(
                            cfs_mapping=self.cfs_mapping,
                            supplier_info=supplier_info,
                            consumer_info=consumer_info,
                            direction=direction,
                            indices=[(supplier_idx, consumer_idx)],
                            value=new_cf,
                            uncertainty=None,
                        )

            # Pass 2
            compute_cf_memoized = compute_cf_memoized_factory(
                cf_index=self.cf_index,
                required_supplier_fields=self.required_supplier_fields,
                required_consumer_fields=self.required_consumer_fields,
                weights=self.weights,
                logger=self.logger,
            )

            grouped_edges = group_edges_by_signature(
                edge_list=remaining_edges,
                required_supplier_fields=self.required_supplier_fields,
                required_consumer_fields=self.required_consumer_fields,
                geo=self.geo,
                weights=self.weights,
            )

            # Process remaining edges
            for (
<<<<<<< HEAD
                s_key,
                c_key,
                (candidate_suppliers, candidate_consumers),
            ), edge_group in tqdm(
                grouped_edges.items(),
                desc="Processing static groups (pass 2)",
            ):
                new_cf, matched_cf_obj = compute_cf_memoized(
                    s_key, c_key, candidate_suppliers, candidate_consumers
=======
                supplier_idx,
                consumer_idx,
                supplier_info,
                consumer_info,
                candidate_locations,
            ) in tqdm(
                remaining_edges, desc=f"Processing remaining static edges (pass 2)"
            ):
                new_cf, matched_cf_obj = compute_average_cf(
                    candidates=candidate_locations,
                    supplier_info=supplier_info,
                    consumer_info=consumer_info,
                    weight=self.weights,
                    cfs_lookup=cfs_lookup,
>>>>>>> cdccaef1
                )
                if new_cf != 0:
                    for supplier_idx, consumer_idx in edge_group:
                        add_cf_entry(
                            cfs_mapping=self.cfs_mapping,
                            supplier_info=dict(s_key),
                            consumer_info=dict(c_key),
                            direction=direction,
                            indices=[(supplier_idx, consumer_idx)],
                            value=new_cf,
                            uncertainty=None,
                        )

        self.update_unprocessed_edges()

    def map_dynamic_locations(self) -> None:
        """
        Handle dynamic regions (RoW and RoE) and update CF data, pre-filtering edges
        by supplier signature (using all required supplier fields except location). In Pass 1,
        edges whose supplier info exactly matches a candidate signature are grouped and processed.
        In Pass 2, edges that did not pass prefiltering (and whose operator is not "equals") are
        processed individually using full matching logic.
        """
<<<<<<< HEAD
        self.initialize_weights()
=======
        self.logger.info("Mapping dynamic locations...")

        if self.weights is None:
            if "weight" in self.cfs_mapping[0]["consumer"]:
                self.weights = {
                    cf["consumer"]["location"]: cf["consumer"]["weight"]
                    for cf in self.cfs_mapping
                    if cf["consumer"].get("location")
                    and cf["consumer"].get("weight") is not None
                }
            else:
                self.weights = {
                    cf["supplier"]["location"]: cf["supplier"]["weight"]
                    for cf in self.cfs_mapping
                    if cf["supplier"].get("location")
                    and cf["supplier"].get("weight") is not None
                }

        cfs_lookup = preprocess_cfs(
            self.raw_cfs_data, by=self.detect_cf_grouping_mode()
        )

        # Precompute required supplier fields (excluding non-matching ones).
        self.required_supplier_fields = {
            k
            for cf in self.raw_cfs_data
            for k in cf["supplier"].keys()
            if k not in {"matrix", "operator", "weight"}
        }
>>>>>>> cdccaef1

        cf_operators = {
            cf["supplier"].get("operator", "equals") for cf in self.raw_cfs_data
        }

        # Fetch candidate supplier signatures
        candidate_supplier_keys = self._cached_supplier_keys

        for flow in self.technosphere_flows:
            key = (flow["name"], flow.get("reference product"))
            self.technosphere_flows_lookup[key].append(flow["location"])

        raw_exclusion_locs = set()
        for locs in self.technosphere_flows_lookup.values():
            raw_exclusion_locs.update(loc for loc in locs if loc not in ["RoW", "RoE"])

        decomposed_exclusions = self.geo.batch(
            locations=list(raw_exclusion_locs), containing=True
        )

        print("Handling dynamic regions...")

        def consumer_act_signature(consumer_idx) -> tuple:
            consumer_act = self.position_to_technosphere_flows_lookup.get(
                consumer_idx, {}
            )
            return (consumer_act.get("name"), consumer_act.get("reference product"))

        for direction in ["biosphere-technosphere", "technosphere-technosphere"]:
            prefiltered_groups = defaultdict(list)
            remaining_edges = []
            unprocessed_edges = (
                self.unprocessed_biosphere_edges
                if direction == "biosphere-technosphere"
                else self.unprocessed_technosphere_edges
            )
            processed_flows = (
                self.processed_biosphere_edges
                if direction == "biosphere-technosphere"
                else self.processed_technosphere_edges
            )

            processed_flows = set(processed_flows)
            for supplier_idx, consumer_idx in unprocessed_edges:
                if (supplier_idx, consumer_idx) in processed_flows:
                    continue

                consumer_info = self.get_consumer_info(consumer_idx)
                location = consumer_info.get("location")
                if location not in ["RoW", "RoE"]:
                    continue

                supplier_info = dict(self.reversed_supplier_lookup[supplier_idx])
                sig = self.equality_supplier_signature(supplier_info)
                cons_act_sig = consumer_act_signature(consumer_idx)

                if sig in candidate_supplier_keys:
                    prefiltered_groups[(sig, cons_act_sig)].append(
                        (supplier_idx, consumer_idx, supplier_info, consumer_info)
                    )
                else:
                    if any(x in cf_operators for x in ["contains", "startswith"]):
                        remaining_edges.append(
                            (
                                supplier_idx,
                                consumer_idx,
                                supplier_info,
                                consumer_info,
                                cons_act_sig,
                            )
                        )

            if prefiltered_groups:
                for (supp_sig, cons_act_sig), group_edges in tqdm(
                    prefiltered_groups.items(),
                    desc="Processing dynamic groups (pass 1)",
                ):
                    rep_supplier = group_edges[0][2]
                    name, reference_product = cons_act_sig

                    other_than_RoW_RoE = [
                        loc
                        for loc in self.technosphere_flows_lookup.get(
                            (name, reference_product), []
                        )
                        if loc not in ["RoW", "RoE"] and loc in self.weights
                    ]

                    other_than_RoW_RoE_decomposed = []
                    for loc in other_than_RoW_RoE:
                        locs = decomposed_exclusions.get(loc)
                        if locs:
                            other_than_RoW_RoE_decomposed.extend(locs)
                        else:
                            other_than_RoW_RoE_decomposed.append(loc)

                    candidate_suppliers = []
                    candidate_consumers = self.geo.resolve(
                        location="GLO",
                        containing=True,
                        exceptions=other_than_RoW_RoE_decomposed,
                    )

                    new_cf, matched_cf_obj = compute_average_cf(
                        candidate_suppliers=candidate_suppliers,
                        candidate_consumers=candidate_consumers,
                        supplier_info=rep_supplier,
                        consumer_info=group_edges[0][3],
                        weight=self.weights,
                        cf_index=self.cf_index,
                        required_supplier_fields=self.required_supplier_fields,
                        required_consumer_fields=self.required_consumer_fields,
                        logger=self.logger,
                    )
                    if new_cf:
                        for (
                            supplier_idx,
                            consumer_idx,
                            supplier_info,
                            consumer_info,
                        ) in group_edges:
                            add_cf_entry(
                                cfs_mapping=self.cfs_mapping,
                                supplier_info=supplier_info,
                                consumer_info=consumer_info,
                                direction=direction,
                                indices=[(supplier_idx, consumer_idx)],
                                value=new_cf,
                                uncertainty=None,
                            )

            # Attach candidate locations for grouping
            grouped_edges = []

            for (
                supplier_idx,
                consumer_idx,
                supplier_info,
                consumer_info,
                cons_act_sig,
            ) in remaining_edges:
                name, reference_product = cons_act_sig

                exclusion_locs = [
                    loc
                    for loc in self.technosphere_flows_lookup.get(
                        (name, reference_product), []
                    )
                    if loc not in ["RoW", "RoE"] and loc in self.weights
                ]

                decomposed_exclusions = []
                for loc in exclusion_locs:
                    sub = self.geo.resolve(loc, containing=True)
                    decomposed_exclusions.extend(sub)

                candidate_consumers = self.geo.resolve(
                    location="GLO",
                    containing=True,
                    exceptions=decomposed_exclusions,
                )

                grouped_edges.append(
                    (
                        supplier_idx,
                        consumer_idx,
                        supplier_info,
                        consumer_info,
                        candidate_consumers,
                    )
                )

                compute_cf_memoized = compute_cf_memoized_factory(
                    cf_index=self.cf_index,
                    required_supplier_fields=self.required_supplier_fields,
                    required_consumer_fields=self.required_consumer_fields,
                    weights=self.weights,
                    logger=self.logger,
                )

                # NOTE: All candidate_suppliers = [] for RoW/RoE fallback
                grouped = defaultdict(list)

                for s_idx, c_idx, s_info, c_info, candidate_consumers in grouped_edges:
                    s_filtered = normalize_signature_data(
                        s_info, self.required_supplier_fields
                    )
                    c_filtered = normalize_signature_data(
                        c_info, self.required_consumer_fields
                    )

                    s_key = make_hashable(s_filtered)
                    c_key = make_hashable(c_filtered)
                    loc_key = ((), tuple(sorted(candidate_consumers)))

                    grouped[(s_key, c_key, loc_key)].append((s_idx, c_idx))

                for (s_key, c_key, loc_key), edge_group in tqdm(
                    grouped.items(),
                    desc="Processing remaining dynamic edges (batched pass 2)",
                ):
                    _, candidate_consumers = loc_key
                    new_cf, matched_cf_obj = compute_cf_memoized(
                        s_key, c_key, (), candidate_consumers
                    )
                    if new_cf:
                        for supplier_idx, consumer_idx in edge_group:
                            add_cf_entry(
                                cfs_mapping=self.cfs_mapping,
                                supplier_info=dict(s_key),
                                consumer_info=dict(c_key),
                                direction=direction,
                                indices=[(supplier_idx, consumer_idx)],
                                value=new_cf,
                                uncertainty=None,
                            )

        self.update_unprocessed_edges()

    def map_contained_locations(self) -> None:
        """
        Handle contained locations (static regions) while pre-filtering unprocessed edges.
        Edges whose supplier info (based on required supplier fields excluding location)
        doesn't appear in the CF lookup are skipped.
        """
<<<<<<< HEAD
        self.initialize_weights()
=======
        self.logger.info("Mapping contained locations...")
        # Ensure weights are set.
        if self.weights is None:
            self.weights = {
                cf["consumer"]["location"]: cf["consumer"]["weight"]
                for cf in self.cfs_mapping
                if cf["consumer"].get("location")
                and cf["consumer"].get("weight") is not None
            }
>>>>>>> cdccaef1

        cfs_lookup = preprocess_cfs(
            self.raw_cfs_data, by=self.detect_cf_grouping_mode()
        )
<<<<<<< HEAD
=======

        # Precompute required supplier fields if not already done.
        self.required_supplier_fields = {
            k
            for cf in self.raw_cfs_data
            for k in cf["supplier"].keys()
            if k not in {"matrix", "operator", "weight"}
        }
>>>>>>> cdccaef1

        cf_operators = {
            cf["supplier"].get("operator", "equals") for cf in self.raw_cfs_data
        }

        candidate_supplier_keys = self._cached_supplier_keys

        consumer_locations = set()
        for _, consumer_idx in (
            self.unprocessed_biosphere_edges + self.unprocessed_technosphere_edges
        ):
            info = self.get_consumer_info(consumer_idx)
            loc = info.get("location")
            if loc and loc not in ("RoW", "RoE"):
                consumer_locations.add(loc)

        contained_by_lookup = self.geo.batch(
            locations=list(consumer_locations), containing=False
        )

        print("Handling contained locations...")

        for direction in ["biosphere-technosphere", "technosphere-technosphere"]:
            unprocessed_edges = (
                self.unprocessed_biosphere_edges
                if direction == "biosphere-technosphere"
                else self.unprocessed_technosphere_edges
            )
            processed_flows = (
                self.processed_biosphere_edges
                if direction == "biosphere-technosphere"
                else self.processed_technosphere_edges
            )

            groups_direction = defaultdict(list)
            remaining_edges = []

            processed_flows = set(processed_flows)
            for supplier_idx, consumer_idx in unprocessed_edges:
                if (supplier_idx, consumer_idx) in processed_flows:
                    continue
                supplier_info = dict(self.reversed_supplier_lookup[supplier_idx])
                consumer_info = self.get_consumer_info(consumer_idx)

                consumer_location = consumer_info.get("location")

                sig = self.equality_supplier_signature(supplier_info)
                if sig in candidate_supplier_keys:
                    groups_direction[(sig, consumer_location)].append(
                        (supplier_idx, consumer_idx, supplier_info, consumer_info)
                    )
                else:
                    if any(x in cf_operators for x in ["contains", "startswith"]):
                        remaining_edges.append(
                            (supplier_idx, consumer_idx, supplier_info, consumer_info)
                        )

            if len(groups_direction) > 0:
                for (supp_sig, cons_loc), group_edges in tqdm(
                    groups_direction.items(),
                    desc="Processing contained groups (pass 1)",
                ):
                    candidate_locations = contained_by_lookup.get(cons_loc, [])
                    candidate_locations = [
                        loc for loc in candidate_locations if loc in self.weights
                    ]
                    if not candidate_locations:
                        continue

                    rep_supplier = group_edges[0][2]
                    new_cf, matched_cf_obj = compute_average_cf(
                        candidate_suppliers=[],
                        candidate_consumers=candidate_locations,
                        supplier_info=rep_supplier,
                        consumer_info=group_edges[0][-1],
                        weight=self.weights,
                        cf_index=self.cf_index,
                        required_supplier_fields=self.required_supplier_fields,
                        required_consumer_fields=self.required_consumer_fields,
                        logger=self.logger,
                    )

                    if new_cf != 0:
                        for (
                            supplier_idx,
                            consumer_idx,
                            supplier_info,
                            consumer_info,
                        ) in group_edges:
                            add_cf_entry(
                                cfs_mapping=self.cfs_mapping,
                                supplier_info=supplier_info,
                                consumer_info=consumer_info,
                                direction=direction,
                                indices=[(supplier_idx, consumer_idx)],
                                value=new_cf,
                                uncertainty=None,
                            )

            @lru_cache(maxsize=None)
            def compute_cf_memoized(
                s_key, c_key, supplier_candidates, consumer_candidates
            ):
                return compute_average_cf(
                    candidate_suppliers=list(supplier_candidates),
                    candidate_consumers=list(consumer_candidates),
                    supplier_info=dict(s_key),
                    consumer_info=dict(c_key),
                    weight=self.weights,
                    cf_index=self.cf_index,
                    required_supplier_fields=self.required_supplier_fields,
                    required_consumer_fields=self.required_consumer_fields,
                    logger=self.logger,
                )

            grouped_edges = defaultdict(list)
            for (
                supplier_idx,
                consumer_idx,
                supplier_info,
                consumer_info,
            ) in remaining_edges:
                consumer_location = consumer_info.get("location")
                candidate_locations = self.geo.resolve(
                    location=consumer_location, containing=False
                )
                candidate_locations = [
                    loc for loc in candidate_locations if loc in self.weights
                ]
                if not candidate_locations:
                    continue

                filtered_supplier = {
                    k: supplier_info[k]
                    for k in self.required_supplier_fields
                    if k in supplier_info
                }
                filtered_consumer = {
                    k: consumer_info[k]
                    for k in self.required_consumer_fields
                    if k in consumer_info
                }

                if "classifications" in filtered_supplier:
                    filtered_supplier["classifications"] = tuple(
                        sorted(filtered_supplier["classifications"])
                    )
                if "classifications" in filtered_consumer:
                    filtered_consumer["classifications"] = tuple(
                        sorted(filtered_consumer["classifications"])
                    )

                s_key = make_hashable(filtered_supplier)
                c_key = make_hashable(filtered_consumer)
                loc_key = tuple(sorted(candidate_locations))

                grouped_edges[(s_key, c_key, loc_key)].append(
                    (supplier_idx, consumer_idx)
                )

            for (s_key, c_key, loc_key), edge_group in tqdm(
                grouped_edges.items(),
                desc="Processing remaining contained edges (batched pass 2)",
            ):
                new_cf, matched_cf_obj = compute_cf_memoized(
                    s_key,
                    c_key,
                    tuple([]),  # Supplier candidates = []
                    loc_key,  # Consumer candidates = derived from containment
                )
                if new_cf != 0:
                    for supplier_idx, consumer_idx in edge_group:
                        add_cf_entry(
                            cfs_mapping=self.cfs_mapping,
                            supplier_info=dict(s_key),
                            consumer_info=dict(c_key),
                            direction=direction,
                            indices=[(supplier_idx, consumer_idx)],
                            value=new_cf,
                            uncertainty=None,
                        )

        self.update_unprocessed_edges()

    def map_remaining_locations_to_global(self) -> None:
        """
        Handle remaining exchanges by assigning global CFs while pre-filtering
        unprocessed edges based on supplier signature.
        """
<<<<<<< HEAD
        self.initialize_weights()
=======
        self.logger.info("Mapping remaining locations to GLO...")
        # Ensure weights are set.
        if self.weights is None:
            if "weight" in self.cfs_mapping[0]["consumer"]:
                self.weights = {
                    cf["consumer"]["location"]: cf["consumer"]["weight"]
                    for cf in self.cfs_mapping
                    if cf["consumer"].get("location")
                    and cf["consumer"].get("weight") is not None
                }
            else:
                self.weights = {
                    cf["supplier"]["location"]: cf["supplier"]["weight"]
                    for cf in self.cfs_mapping
                    if cf["supplier"].get("location")
                    and cf["supplier"].get("weight") is not None
                }

        cfs_lookup = preprocess_cfs(
            self.raw_cfs_data, by=self.detect_cf_grouping_mode()
        )

        # Precompute required supplier fields (excluding non-matching ones).
        self.required_supplier_fields = {
            k
            for cf in self.raw_cfs_data
            for k in cf["supplier"].keys()
            if k not in {"matrix", "operator", "weight"}
        }
>>>>>>> cdccaef1

        cf_operators = {
            cf["supplier"].get("operator", "equals") for cf in self.raw_cfs_data
        }

        candidate_supplier_keys = self._cached_supplier_keys

        locations = self.geo.batch(locations=["GLO"], containing=True)
        global_locations = locations.get("GLO", [])

        print("Handling remaining exchanges...")

        for direction in ["biosphere-technosphere", "technosphere-technosphere"]:
            unprocessed_edges = (
                self.unprocessed_biosphere_edges
                if direction == "biosphere-technosphere"
                else self.unprocessed_technosphere_edges
            )
            processed_flows = (
                self.processed_biosphere_edges
                if direction == "biosphere-technosphere"
                else self.processed_technosphere_edges
            )

            prefiltered_groups = defaultdict(list)
            remaining_edges = []
            processed_flows = set(processed_flows)

            for supplier_idx, consumer_idx in unprocessed_edges:
                if (supplier_idx, consumer_idx) in processed_flows:
                    continue
                supplier_info = dict(self.reversed_supplier_lookup[supplier_idx])
                consumer_info = self.get_consumer_info(consumer_idx)
                sig = self.equality_supplier_signature(supplier_info)
                if sig in candidate_supplier_keys:
                    prefiltered_groups[sig].append(
                        (supplier_idx, consumer_idx, supplier_info, consumer_info)
                    )
                else:
                    if any(x in cf_operators for x in ["contains", "startswith"]):
                        remaining_edges.append(
                            (supplier_idx, consumer_idx, supplier_info, consumer_info)
                        )

            compute_cf_memoized = compute_cf_memoized_factory(
                cf_index=self.cf_index,
                required_supplier_fields=self.required_supplier_fields,
                required_consumer_fields=self.required_consumer_fields,
                weights=self.weights,
                logger=self.logger,
            )

            prepared_edges = []
            for (
                supplier_idx,
                consumer_idx,
                supplier_info,
                consumer_info,
            ) in remaining_edges:
                candidate_suppliers = global_locations
                candidate_consumers = global_locations
                candidate_locations = [
                    loc for loc in global_locations if loc in self.weights
                ]
                if not candidate_locations:
                    continue

                prepared_edges.append(
                    (
                        supplier_idx,
                        consumer_idx,
                        supplier_info,
                        consumer_info,
                        candidate_suppliers,
                        candidate_consumers,
                    )
                )

            grouped = group_edges_by_signature(
                edge_list=prepared_edges,
                required_supplier_fields=self.required_supplier_fields,
                required_consumer_fields=self.required_consumer_fields,
                geo=self.geo,
                weights=self.weights,
            )

            for (s_key, c_key, supp_locs, cons_locs), edge_group in tqdm(
                grouped.items(),
                desc="Processing remaining global edges (batched pass 2)",
            ):
                new_cf, matched_cf_obj = compute_cf_memoized(
                    s_key, c_key, supp_locs, cons_locs
                )
                if new_cf:
                    for supplier_idx, consumer_idx in edge_group:
                        add_cf_entry(
                            cfs_mapping=self.cfs_mapping,
                            supplier_info=dict(s_key),
                            consumer_info=dict(c_key),
                            direction=direction,
                            indices=[(supplier_idx, consumer_idx)],
                            value=new_cf,
                            uncertainty=(
                                matched_cf_obj.get("uncertainty")
                                if matched_cf_obj
                                else None
                            ),
                        )

        self.update_unprocessed_edges()

    def preprocess_lookups(self):
        """
        Preprocess supplier and consumer flows into lookup dictionaries.
        """

        # Constants for ignored fields
        IGNORED_FIELDS = {"matrix", "operator", "weight", "classifications"}

        self.required_consumer_fields = {
            k
            for cf in self.raw_cfs_data
            for k in cf["consumer"].keys()
            if k not in IGNORED_FIELDS
        }

        self.supplier_lookup = preprocess_flows(
            flows_list=(
                self.biosphere_flows
                if all(
                    cf["supplier"].get("matrix") == "biosphere"
                    for cf in self.raw_cfs_data
                )
                else self.technosphere_flows
            ),
            mandatory_fields=self.required_supplier_fields,
        )

        self.consumer_lookup = preprocess_flows(
            flows_list=self.technosphere_flows,
            mandatory_fields=self.required_consumer_fields,
        )

        self.reversed_supplier_lookup = {
            pos: key
            for key, positions in self.supplier_lookup.items()
            for pos in positions
        }

        self.reversed_consumer_lookup = {
            pos: key
            for key, positions in self.consumer_lookup.items()
            for pos in positions
        }

    def get_consumer_info(self, consumer_idx):
        """
        Returns a dict with consumer flow info, including a fallback for missing fields
        like 'location' from the position_to_technosphere_flows_lookup.
        """
        info = dict(self.reversed_consumer_lookup.get(consumer_idx, {}))
        if "location" not in info:
            fallback = self.position_to_technosphere_flows_lookup.get(consumer_idx, {})
            if fallback and "location" in fallback:
                info["location"] = fallback["location"]
        return info

    def map_exchanges(self):
        self.initialize_weights()
        self.preprocess_lookups()

        edges = (
            self.biosphere_edges
            if all(
                cf["supplier"].get("matrix") == "biosphere" for cf in self.raw_cfs_data
            )
            else self.technosphere_edges
        )

        supplier_index = build_index(
            self.supplier_lookup, self.required_supplier_fields
        )
        consumer_index = build_index(
            self.consumer_lookup, self.required_consumer_fields
        )

        seen_positions = []

        for cf in tqdm(self.raw_cfs_data):
            supplier_criteria = cf["supplier"]
            consumer_criteria = cf["consumer"]

            # --- Supplier matching ---
            if "classifications" in supplier_criteria:
                # Do manual matching for hierarchical classifications
                cf_class = supplier_criteria["classifications"]
                supplier_candidates = [
                    idx
                    for idx in self.reversed_supplier_lookup
                    if matches_classifications(
                        cf_class,
                        dict(self.reversed_supplier_lookup[idx]).get(
                            "classifications", []
                        ),
                    )
                ]
            else:
                cached_match_with_index.index = supplier_index
                cached_match_with_index.lookup_mapping = self.supplier_lookup
                cached_match_with_index.reversed_lookup = self.reversed_supplier_lookup
                supplier_candidates = cached_match_with_index(
                    make_hashable(supplier_criteria),
                    tuple(sorted(self.required_supplier_fields)),
                )

            # --- Consumer matching ---
            if not any(
                k
                for k in consumer_criteria
                if k not in {"matrix", "weight", "position"}
            ):
                consumer_candidates = list(self.consumer_lookup.values())
                consumer_candidates = [
                    pos for sublist in consumer_candidates for pos in sublist
                ]
            else:
                cached_match_with_index.index = consumer_index
                cached_match_with_index.lookup_mapping = self.consumer_lookup
                cached_match_with_index.reversed_lookup = (
                    self.position_to_technosphere_flows_lookup
                )
                consumer_candidates = cached_match_with_index(
                    make_hashable(consumer_criteria),
                    tuple(sorted(self.required_consumer_fields)),
                )

            # --- Combine supplier + consumer ---
            positions = [
                (supplier, consumer)
                for supplier in supplier_candidates
                for consumer in consumer_candidates
                if (supplier, consumer) in edges
            ]

            positions = [pos for pos in positions if pos not in seen_positions]

            if positions:
                cf_entry = {
                    "supplier": supplier_criteria,
                    "consumer": consumer_criteria,
                    "direction": f"{supplier_criteria['matrix']}-{consumer_criteria['matrix']}",
                    "positions": positions,
                    "value": cf["value"],
                    "uncertainty": cf.get("uncertainty"),
                }

                self.cfs_mapping.append(cf_entry)
                seen_positions.extend(positions)

        self.update_unprocessed_edges()

    def statistics(self):
        """
        Build a table that summarize the method name, data file,
        number of CF, number of CFs used, number of exchanges characterized,
        number of exchanged for which a CF could not be obtained.
        """

        # build PrettyTable
        table = PrettyTable()
        table.header = False
        rows = []
        try:
            rows.append(
                [
                    "Activity",
                    fill(
                        list(self.lca.demand.keys())[0]["name"],
                        width=45,
                    ),
                ]
            )
        except TypeError:
            rows.append(
                [
                    "Activity",
                    fill(
                        bw2data.get_activity(id=list(self.lca.demand.keys())[0])[
                            "name"
                        ],
                        width=45,
                    ),
                ]
            )
        rows.append(["Method name", fill(str(self.method), width=45)])
        if "unit" in self.method_metadata:
            rows.append(["Unit", fill(self.method_metadata["unit"], width=45)])
        rows.append(["Data file", fill(self.filepath.stem, width=45)])
        rows.append(["CFs in method", self.cfs_number])
        rows.append(
            [
                "CFs used",
                len([x["value"] for x in self.cfs_mapping if len(x["positions"]) > 0]),
            ]
        )

        if self.ignored_method_exchanges:
            rows.append(
                ["CFs without eligible exc.", len(self.ignored_method_exchanges)]
            )

        if self.ignored_locations:
            rows.append(["Product system locations ignored", self.ignored_locations])

        if len(self.processed_biosphere_edges) > 0:
            rows.append(
                [
                    "Exc. characterized",
                    len(self.processed_biosphere_edges),
                ]
            )
            rows.append(
                [
                    "Exc. uncharacterized",
                    len(self.unprocessed_biosphere_edges),
                ]
            )

        if len(self.processed_technosphere_edges) > 0:
            rows.append(
                [
                    "Exc. characterized",
                    len(self.processed_technosphere_edges),
                ]
            )
            rows.append(
                [
                    "Exc. uncharacterized",
                    len(self.unprocessed_technosphere_edges),
                ]
            )

        for row in rows:
            table.add_row(row)

        print(table)

    def lcia(self) -> None:
        """
        Calculate the LCIA score.

        - If `characterization_matrix` is 3D (i.e. uncertainty with multiple iterations),
          compute one LCIA score per iteration and return an array.
        - If `characterization_matrix` is 2D (deterministic case), compute a single LCIA score.
        """

        # check that teh sum of processed biosphere and technosphere
        # edges is superior to zero, otherwise, we exit
        if (
            len(self.processed_biosphere_edges) + len(self.processed_technosphere_edges)
            == 0
        ):
            self.score = 0
            return

        is_biosphere = len(self.biosphere_edges) > 0

        if self.use_distributions and self.iterations > 1:
            inventory = (
                self.lca.inventory if is_biosphere else self.technosphere_flow_matrix
            )

            # Convert 2D inventory to sparse.COO
            inventory_coo = sparse.COO.from_scipy_sparse(inventory)

            # Broadcast inventory shape for multiplication
            inv_expanded = inventory_coo[:, :, None]  # (i, j, 1)

            # Element-wise multiply
            characterized = self.characterization_matrix * inv_expanded

            # Sum across dimensions i and j to get 1 value per iteration
            self.characterized_inventory = characterized
            self.score = characterized.sum(axis=(0, 1))

        else:
            inventory = (
                self.lca.inventory if is_biosphere else self.technosphere_flow_matrix
            )
            self.characterized_inventory = self.characterization_matrix.multiply(
                inventory
            )
            self.score = self.characterized_inventory.sum()

    def generate_cf_table(self) -> pd.DataFrame:
        """
        Generate a pandas DataFrame with the evaluated characterization factors
        used in the current scenario. If distributions were used, show summary statistics.
        """

        if not self.scenario_cfs:
            print("You must run evaluate_cfs() first.")
            return pd.DataFrame()

        is_biosphere = True if self.technosphere_flow_matrix is None else False

        inventory = (
            self.lca.inventory if is_biosphere else self.technosphere_flow_matrix
        )
        data = []

        if (
            self.use_distributions
            and hasattr(self, "characterization_matrix")
            and hasattr(self, "iterations")
        ):
            cm = self.characterization_matrix

            for i, j in zip(
                *cm.sum(axis=2).nonzero()
            ):  # Only loop over nonzero entries
                consumer = bw2data.get_activity(self.reversed_activity[j])
                supplier = (
                    bw2data.get_activity(self.reversed_biosphere[i])
                    if is_biosphere
                    else bw2data.get_activity(self.reversed_activity[i])
                )

                samples = np.array(cm[i, j, :].todense()).flatten().astype(float)
                amount = inventory[i, j]
                impact_samples = amount * samples

                # Percentiles
                cf_p = np.percentile(samples, [5, 25, 50, 75, 95])
                impact_p = np.percentile(impact_samples, [5, 25, 50, 75, 95])

                entry = {
                    "supplier name": supplier["name"],
                    "consumer name": consumer["name"],
                    "consumer reference product": consumer.get("reference product"),
                    "consumer location": consumer.get("location"),
                    "amount": amount,
                    "CF (mean)": samples.mean(),
                    "CF (std)": samples.std(),
                    "CF (min)": samples.min(),
                    "CF (5th)": cf_p[0],
                    "CF (25th)": cf_p[1],
                    "CF (50th)": cf_p[2],
                    "CF (75th)": cf_p[3],
                    "CF (95th)": cf_p[4],
                    "CF (max)": samples.max(),
                    "impact (mean)": impact_samples.mean(),
                    "impact (std)": impact_samples.std(),
                    "impact (min)": impact_samples.min(),
                    "impact (5th)": impact_p[0],
                    "impact (25th)": impact_p[1],
                    "impact (50th)": impact_p[2],
                    "impact (75th)": impact_p[3],
                    "impact (95th)": impact_p[4],
                    "impact (max)": impact_samples.max(),
                }

                if is_biosphere:
                    entry["supplier categories"] = supplier.get("categories")
                else:
                    entry["supplier reference product"] = supplier.get(
                        "reference product"
                    )
                    entry["supplier location"] = supplier.get("location")

                data.append(entry)

        else:
            # Deterministic fallback
            for cf in self.scenario_cfs:
                for i, j in cf["positions"]:
                    consumer = bw2data.get_activity(self.reversed_activity[j])
                    supplier = (
                        bw2data.get_activity(self.reversed_biosphere[i])
                        if is_biosphere
                        else bw2data.get_activity(self.reversed_activity[i])
                    )

                    amount = inventory[i, j]
                    cf_value = cf["value"]
                    impact = amount * cf_value

                    entry = {
                        "supplier name": supplier["name"],
                        "consumer name": consumer["name"],
                        "consumer reference product": consumer.get("reference product"),
                        "consumer location": consumer.get("location"),
                        "amount": amount,
                        "CF": cf_value,
                        "impact": impact,
                    }

                    if is_biosphere:
                        entry["supplier categories"] = supplier.get("categories")
                    else:
                        entry["supplier reference product"] = supplier.get(
                            "reference product"
                        )
                        entry["supplier location"] = supplier.get("location")

                    data.append(entry)

        # Convert to DataFrame
        df = pd.DataFrame(data)

        # Order columns
        preferred_columns = [
            "supplier name",
            "supplier categories",
            "supplier reference product",
            "supplier location",
            "consumer name",
            "consumer reference product",
            "consumer location",
            "amount",
        ]

        # Add CF or CF summary columns
        if self.use_distributions:
            preferred_columns += [
                "CF (mean)",
                "CF (std)",
                "CF (min)",
                "CF (5th)",
                "CF (25th)",
                "CF (50th)",
                "CF (75th)",
                "CF (95th)",
                "CF (max)",
                "impact (mean)",
                "impact (std)",
                "impact (min)",
                "impact (5th)",
                "impact (25th)",
                "impact (50th)",
                "impact (75th)",
                "impact (95th)",
                "impact (max)",
            ]
        else:
            preferred_columns += ["CF", "impact"]

        df = df[[col for col in preferred_columns if col in df.columns]]

        return df

    @property
    def geo(self):
        if getattr(self, "_geo", None) is None:
            self._geo = GeoResolver(self.weights)
        return self._geo

    def reset_geo(self):
        self._geo = None<|MERGE_RESOLUTION|>--- conflicted
+++ resolved
@@ -62,381 +62,6 @@
 logger = logging.getLogger(__name__)
 
 
-<<<<<<< HEAD
-=======
-geo = Geomatcher()
-missing_geographies = load_missing_geographies()
-
-
-def make_hashable(flow_to_match):
-    def convert(value):
-        if isinstance(value, list):
-            return tuple(value)
-        elif isinstance(value, dict):
-            return tuple(sorted((k, convert(v)) for k, v in value.items()))
-        return value
-
-    return tuple(sorted((k, convert(v)) for k, v in flow_to_match.items()))
-
-
-@cache
-def cached_match_with_index(flow_to_match_hashable, required_fields_tuple):
-    flow_to_match = dict(flow_to_match_hashable)
-    required_fields = set(required_fields_tuple)
-    return match_with_index(
-        flow_to_match,
-        cached_match_with_index.index,
-        cached_match_with_index.lookup_mapping,
-        required_fields,
-        cached_match_with_index.reversed_lookup,
-    )
-
-
-@cache
-def get_shares(candidates: tuple):
-    """
-    Get the shares of each candidate location based on the weight of each candidate.
-
-    :param candidates: A tuple of (location, weight) pairs.
-    :return: A tuple of locations and their shares.
-    """
-    cand_locs, weights = zip(*candidates)
-    weight_array = np.array(weights)
-    total_weight = weight_array.sum()
-    if total_weight == 0:
-        return 0
-    return cand_locs, weight_array / total_weight
-
-
-def compute_average_cf(
-    candidates: list,
-    supplier_info: dict,
-    consumer_info: dict,
-    weight: dict,
-    cfs_lookup: dict,
-):
-    if not candidates:
-        return 0, None
-
-    # Filter out candidates with zero weight
-    valid_candidates = [
-        (loc, weight[loc]) for loc in candidates if loc in weight and weight[loc] > 0
-    ]
-    if not valid_candidates:
-        return 0, None
-
-    candidate_locations, shares = get_shares(tuple(valid_candidates))
-
-    IGNORED_FIELDS = {"matrix", "operator", "weight"}
-    supplier_keys = [k for k in supplier_info if k not in IGNORED_FIELDS]
-    supplier_items = {k: supplier_info.get(k) for k in supplier_keys}
-    _match_operator = match_operator
-
-    expressions = []
-    matched_cfs = []
-
-    for loc, share in zip(candidate_locations, shares):
-        loc_cfs = cfs_lookup.get(loc, [])
-        matched_cf = None
-
-        for cf in loc_cfs:
-            cf_supplier = cf.get("supplier", {})
-            if not cf_supplier:
-                continue
-
-            operator = cf_supplier.get("operator", "equals")
-            if not all(
-                _match_operator(supplier_items.get(k), cf_supplier.get(k), operator)
-                for k in supplier_keys
-            ):
-                continue
-
-            # 🔍 New: supplier classification matching
-            cf_supplier_classifications = cf_supplier.get("classifications")
-            dataset_supplier_classifications = supplier_info.get("classifications", [])
-            if cf_supplier_classifications and not matches_classifications(
-                cf_supplier_classifications, dataset_supplier_classifications
-            ):
-                continue
-
-            # 🔍 Existing: consumer classification matching
-            cf_consumer_classifications = cf.get("consumer", {}).get("classifications")
-            dataset_consumer_classifications = consumer_info.get("classifications", [])
-            if cf_consumer_classifications and not matches_classifications(
-                cf_consumer_classifications, dataset_consumer_classifications
-            ):
-                continue
-
-            # Avoid multiple matches for same (loc, supplier-consumer pair)
-            if matched_cf is not None:
-                raise ValueError(
-                    f"Multiple CFs found for {supplier_info} in {loc}: {cf} and {matched_cf}"
-                )
-            matched_cf = cf
-
-        if matched_cf is not None:
-            matched_cfs.append((matched_cf, share))
-            expressions.append(f"({share:.6f} * ({matched_cf['value']}))")
-
-    if not expressions:
-        return 0, None
-
-    # Build weighted average value expression
-    combined_expr = " + ".join(expressions)
-
-    # Return the full CF if it's the only one matched (preserve uncertainty)
-    if len(matched_cfs) == 1:
-        return combined_expr, matched_cfs[0][0]
-
-    return combined_expr, None
-
-
-@cache
-def find_locations(
-    location: str,
-    weights_available: tuple,
-    containing: bool = True,
-    exceptions: [tuple, None] = None,
-) -> list:
-    """
-    Find the locations containing or contained by a given location.
-    :param location: The location to evaluate.
-    :param weights_available: List of locations for which a weight is available.
-    :param containing: If True, find containing locations; otherwise, find contained locations.
-    :return: The new characterization factor.
-    """
-
-    geo_func = geo.contained if containing is True else geo.within
-    results = []
-
-    if location in missing_geographies:
-        for e in missing_geographies[location]:
-            e_str = get_str(e)
-            if e_str in weights_available and e_str != location:
-                results.append(e_str)
-    else:
-        try:
-            for e in geo_func(
-                key=location,
-                biggest_first=False,
-                exclusive=True if containing is True else False,
-                include_self=False,
-            ):
-                e_str = get_str(e)
-                if (
-                    e_str in weights_available
-                    and e_str != location
-                    and (exceptions is None or e_str not in exceptions)
-                ):
-                    results.append(e_str)
-
-            if containing is False:
-                results = results[:1]
-
-        except KeyError:
-            logger.info(f"Region: {location}. No geometry found.")
-
-    if containing is True:
-        logger.info(f"Region: {location} minus {exceptions} contains: {results}")
-    else:
-        logger.info(f"Region: {location} minus {exceptions} is contained by: {results}")
-
-    return results
-
-
-def preprocess_flows(flows_list: list, mandatory_fields: set) -> dict:
-    """
-    Preprocess flows into a lookup dictionary.
-    Each flow is keyed by a tuple of selected metadata fields.
-    If no fields are present, falls back to using its position as key.
-
-    :param flows_list: List of flows (dicts with metadata + 'position')
-    :param mandatory_fields: Fields that must be included in the lookup key.
-    :return: A dictionary mapping keys -> list of flow positions
-    """
-    lookup = {}
-
-    for flow in flows_list:
-
-        def make_value_hashable(v):
-            if isinstance(v, list):
-                return tuple(v)
-            if isinstance(v, dict):
-                return tuple(
-                    sorted((k, make_value_hashable(val)) for k, val in v.items())
-                )
-            return v
-
-        # Build a hashable key from mandatory fields (if any are present)
-        key_elements = [
-            (k, make_value_hashable(flow[k]))
-            for k in mandatory_fields
-            if k in flow and flow[k] is not None
-        ]
-
-        if key_elements:
-            key = tuple(sorted(key_elements))
-        else:
-            # Fallback: use the position as a unique key
-            key = (("position", flow["position"]),)
-
-        lookup.setdefault(key, []).append(flow["position"])
-
-    return lookup
-
-
-def build_index(lookup: dict, required_fields: set) -> dict:
-    """
-    Build an inverted index from the lookup dictionary.
-    The index maps each required field to a dict, whose keys are the values
-    from the lookup entries and whose values are lists of tuples:
-    (lookup_key, positions), where lookup_key is the original key from lookup.
-
-    :param lookup: The original lookup dictionary.
-    :param required_fields: The fields to index.
-    :return: A dictionary index.
-    """
-    index = {field: {} for field in required_fields}
-    for key, positions in lookup.items():
-        # Each key is assumed to be an iterable of (field, value) pairs.
-        for k, v in key:
-            if k in required_fields:
-                index[k].setdefault(v, []).append((key, positions))
-    return index
-
-
-def matches_classifications(
-    cf_classifications: list[str], dataset_classifications: list[tuple]
-) -> bool:
-    """
-    Check if any code in cf_classifications appears in the dataset classifications.
-    The dataset classifications are a list of (scheme, code: description) tuples.
-    """
-    for scheme, value in dataset_classifications:
-        code = value.split(":")[0].strip()
-        if any(code.startswith(cf_code) for cf_code in cf_classifications):
-            return True
-    return False
-
-
-@cache
-def match_operator(value: str, target: str, operator: str) -> bool:
-    """
-    Implements matching for three operator types:
-      - "equals": value == target
-      - "startswith": value starts with target (if both are strings)
-      - "contains": target is contained in value (if both are strings)
-
-    :param value: The flow's value.
-    :param target: The lookup's candidate value.
-    :param operator: The operator type ("equals", "startswith", "contains").
-    :return: True if the condition is met, False otherwise.
-    """
-    if operator == "equals":
-        return value == target
-    elif operator == "startswith":
-        return value.startswith(target)
-    elif operator == "contains":
-        return target in value
-    return False
-
-
-def match_with_index(
-    flow_to_match: dict,
-    index: dict,
-    lookup_mapping: dict,
-    required_fields: set,
-    reversed_lookup: dict,
-) -> list:
-    """
-    Match a flow against the lookup using the inverted index.
-    Supports "equals", "startswith", and "contains" operators.
-
-    :param flow_to_match: The flow to match.
-    :param index: The inverted index produced by build_index().
-    :param lookup_mapping: The original lookup dictionary mapping keys to positions.
-    :param required_fields: The required fields for matching.
-    :return: A list of matching positions.
-    """
-    operator_value = flow_to_match.get("operator", "equals")
-    candidate_keys = None
-
-    for field in required_fields:
-        match_target = flow_to_match.get(field)
-        field_index = index.get(field, {})
-        field_candidates = set()
-
-        if operator_value == "equals":
-            # Fast direct lookup.
-            for candidate in field_index.get(match_target, []):
-                candidate_key, _ = candidate
-                field_candidates.add(candidate_key)
-        else:
-            # For "startswith" or "contains", we iterate over all candidate values.
-            for candidate_value, candidate_list in field_index.items():
-                if match_operator(
-                    value=candidate_value, target=match_target, operator=operator_value
-                ):
-                    for candidate in candidate_list:
-                        candidate_key, _ = candidate
-                        field_candidates.add(candidate_key)
-
-        # Initialize or intersect candidate sets.
-        if candidate_keys is None:
-            candidate_keys = field_candidates
-        else:
-            candidate_keys &= field_candidates
-
-        # Early exit if no candidates remain.
-        if not candidate_keys:
-            return []
-
-    # Gather positions from the original lookup mapping for all candidate keys.
-    matches = []
-    for key in candidate_keys:
-        matches.extend(lookup_mapping.get(key, []))
-
-    if "classifications" in flow_to_match:
-        cf_classifications_by_scheme = flow_to_match["classifications"]
-
-        if isinstance(cf_classifications_by_scheme, tuple):
-            cf_classifications_by_scheme = dict(cf_classifications_by_scheme)
-
-        classified_matches = []
-
-        for pos in matches:
-            flow = reversed_lookup.get(pos)
-            flow = dict(flow)
-            if not flow:
-                continue
-            try:
-                dataset_classifications = flow.get("classifications", [])
-            except:
-                print(flow)
-                raise
-
-            if dataset_classifications:
-                for scheme, cf_codes in cf_classifications_by_scheme.items():
-                    relevant_codes = [
-                        code.split(":")[0].strip()
-                        for s, code in dataset_classifications
-                        if s.lower() == scheme.lower()
-                    ]
-                    if any(
-                        code.startswith(prefix)
-                        for prefix in cf_codes
-                        for code in relevant_codes
-                    ):
-                        classified_matches.append(pos)
-                        break
-
-        if classified_matches:
-            return classified_matches
-
-    return matches
-
-
->>>>>>> cdccaef1
 def add_cf_entry(
     cfs_mapping, supplier_info, consumer_info, direction, indices, value, uncertainty
 ):
@@ -626,7 +251,6 @@
             raise ValueError(
                 f"Scenario '{self.scenario}' not found in available parameters: {list(self.parameters)}"
             )
-<<<<<<< HEAD
 
         grouping_mode = self.detect_cf_grouping_mode()
         self.cfs_lookup = preprocess_cfs(self.raw_cfs_data, by=grouping_mode)
@@ -690,8 +314,6 @@
 
         self._cached_supplier_keys = keys
         return keys
-=======
->>>>>>> cdccaef1
 
     def detect_cf_grouping_mode(self):
         has_consumer_locations = any(
@@ -774,31 +396,15 @@
                     if len(self.parameters) > 0:
                         scenario_name = list(self.parameters.keys())[0]
 
-<<<<<<< HEAD
+
             resolved_params = self.resolve_parameters_for_scenario(
                 scenario_idx, scenario_name
-=======
-            param_set = (
-                self.parameters.get(scenario_name, {})
-                if scenario_name
-                else self.parameters
->>>>>>> cdccaef1
+
             )
 
             for cf in self.cfs_mapping:
                 if isinstance(cf["value"], str):
-<<<<<<< HEAD
-=======
-                    resolved_params = {}
-                    for k, v in param_set.items():
-                        if isinstance(v, dict):
-                            resolved_params[k] = v.get(
-                                str(scenario_idx), list(v.values())[-1]
-                            )
-                        else:
-                            resolved_params[k] = v
-
->>>>>>> cdccaef1
+
                     value = safe_eval_cached(
                         cf["value"],
                         parameters=resolved_params,
@@ -869,7 +475,6 @@
         if not self.required_supplier_fields:
             return ()
 
-<<<<<<< HEAD
         filtered = {
             k: supplier_info.get(k)
             for k in self.required_supplier_fields
@@ -903,25 +508,7 @@
                     f"Unexpected classifications format: {classifications}"
                 )
                 filtered["classifications"] = ()
-=======
-        # Ensure weights are set.
-        if self.weights is None:
-            if "weight" in self.cfs_mapping[0]["consumer"]:
-                self.weights = {
-                    cf["consumer"]["location"]: cf["consumer"]["weight"]
-                    for cf in self.cfs_mapping
-                    if cf["consumer"].get("location")
-                    and cf["consumer"].get("weight") is not None
-                }
-            else:
-                self.weights = {
-                    cf["supplier"]["location"]: cf["supplier"]["weight"]
-                    for cf in self.cfs_mapping
-                    if cf["supplier"].get("location")
-                    and cf["supplier"].get("weight") is not None
-                }
-        self.logger.info(f"Number of weighted locations: {len(self.weights)}")
->>>>>>> cdccaef1
+
 
         return make_hashable(filtered)
 
@@ -936,47 +523,7 @@
             cf["supplier"].get("operator", "equals") for cf in self.raw_cfs_data
         }
 
-<<<<<<< HEAD
         candidate_supplier_keys = self._cached_supplier_keys
-=======
-        candidate_supplier_keys = set()
-        for candidate, cf_list in cfs_lookup.items():
-            for cf in cf_list:
-                filtered_supplier = {
-                    k: v
-                    for k, v in cf["supplier"].items()
-                    if k in self.required_supplier_fields and v is not None
-                }
-                key = make_hashable(filtered_supplier)
-                if key:
-                    candidate_supplier_keys.add(key)
-        self.logger.info(
-            f"Number of candidate supplier keys: {len(candidate_supplier_keys)}"
-        )
-
-        def equality_supplier_signature(sup_info: dict) -> tuple:
-            filtered = {k: sup_info.get(k) for k in self.required_supplier_fields}
-
-            # Normalize classifications
-            if "classifications" in self.required_supplier_fields:
-                classifications = sup_info.get("classifications")
-                if classifications is None:
-                    filtered["classifications"] = ()
-                elif isinstance(classifications, dict):
-                    filtered["classifications"] = tuple(
-                        (scheme, tuple(values))
-                        for scheme, values in sorted(classifications.items())
-                    )
-                elif isinstance(classifications, list):  # legacy list of tuples
-                    filtered["classifications"] = tuple(classifications)
-                else:
-                    self.logger.warning(
-                        f"Unexpected classifications format: {classifications}"
-                    )
-                    filtered["classifications"] = ()
-
-            return make_hashable(filtered)
->>>>>>> cdccaef1
 
         for direction in ["biosphere-technosphere", "technosphere-technosphere"]:
             if direction == "biosphere-technosphere":
@@ -1002,23 +549,10 @@
                     consumer_loc = flow_info.get("location")
 
                 if not consumer_loc:
-<<<<<<< HEAD
-=======
-                    self.logger.info(
-                        f"Missing consumer location for index {consumer_idx}"
-                    )
->>>>>>> cdccaef1
                     continue
 
                 edges_index[consumer_loc].append((supplier_idx, consumer_idx))
 
-<<<<<<< HEAD
-=======
-            self.logger.info(
-                f"{direction}: {len(edges_index)} unique consumer locations"
-            )
-
->>>>>>> cdccaef1
             prefiltered_groups = defaultdict(list)
             remaining_edges = []
 
@@ -1029,51 +563,25 @@
                 try:
                     subregions = [
                         g
-<<<<<<< HEAD
                         for g in self.geo.resolve(location, containing=True)
-=======
-                        for g in geo.contained(
-                            location, biggest_first=False, include_self=False
-                        )
->>>>>>> cdccaef1
+
                         if g in self.weights
                     ]
 
                     if len(subregions) == 0:
-<<<<<<< HEAD
-=======
-                        self.logger.info(
-                            f"Skipping location with no subregions: {location}"
-                        )
->>>>>>> cdccaef1
                         continue
                 except KeyError:
                     self.logger.warning(f"Geometry lookup failed for: {location}")
                     continue
 
-<<<<<<< HEAD
                 candidate_locations = subregions
-=======
-                candidate_locations = find_locations(
-                    location=location,
-                    weights_available=tuple(self.weights.keys()),
-                )
-                self.logger.info(
-                    f"{location}: {len(candidate_locations)} candidate sublocations"
-                )
->>>>>>> cdccaef1
+
 
                 if not candidate_locations:
                     continue
 
                 for supplier_idx, consumer_idx in edges:
                     if (supplier_idx, consumer_idx) in processed_flows:
-<<<<<<< HEAD
-=======
-                        self.logger.info(
-                            f"Skipping already-processed edge: ({supplier_idx}, {consumer_idx})"
-                        )
->>>>>>> cdccaef1
                         continue
 
                     supplier_info = dict(self.reversed_supplier_lookup[supplier_idx])
@@ -1089,12 +597,6 @@
                     sig = self.equality_supplier_signature(supplier_info)
 
                     if sig in candidate_supplier_keys:
-<<<<<<< HEAD
-=======
-                        self.logger.info(
-                            f"Matched supplier signature for edge ({supplier_idx}, {consumer_idx})"
-                        )
->>>>>>> cdccaef1
                         prefiltered_groups[sig].append(
                             (
                                 supplier_idx,
@@ -1106,12 +608,6 @@
                         )
                     else:
                         if any(x in cf_operators for x in ["contains", "startswith"]):
-<<<<<<< HEAD
-=======
-                            self.logger.info(
-                                f"No exact match for edge ({supplier_idx}, {consumer_idx}), adding to fallback"
-                            )
->>>>>>> cdccaef1
                             remaining_edges.append(
                                 (
                                     supplier_idx,
@@ -1125,7 +621,6 @@
                             self.logger.info(
                                 f"No match or fallback for edge ({supplier_idx}, {consumer_idx})"
                             )
-<<<<<<< HEAD
 
             # Pass 1
             for sig, group_edges in tqdm(
@@ -1158,20 +653,6 @@
                     else []
                 )
 
-=======
-
-            self.logger.info(
-                f"{direction}: {len(prefiltered_groups)} prefiltered groups"
-            )
-            self.logger.info(
-                f"{direction}: {len(remaining_edges)} edges for fallback matching"
-            )
-
-            # Pass 1
-            for sig, group_edges in tqdm(
-                prefiltered_groups.items(), desc=f"Processing static groups (pass 1)"
-            ):
->>>>>>> cdccaef1
                 new_cf, matched_cf_obj = compute_average_cf(
                     candidate_suppliers=candidate_suppliers,
                     candidate_consumers=candidate_consumers,
@@ -1221,7 +702,6 @@
 
             # Process remaining edges
             for (
-<<<<<<< HEAD
                 s_key,
                 c_key,
                 (candidate_suppliers, candidate_consumers),
@@ -1231,22 +711,6 @@
             ):
                 new_cf, matched_cf_obj = compute_cf_memoized(
                     s_key, c_key, candidate_suppliers, candidate_consumers
-=======
-                supplier_idx,
-                consumer_idx,
-                supplier_info,
-                consumer_info,
-                candidate_locations,
-            ) in tqdm(
-                remaining_edges, desc=f"Processing remaining static edges (pass 2)"
-            ):
-                new_cf, matched_cf_obj = compute_average_cf(
-                    candidates=candidate_locations,
-                    supplier_info=supplier_info,
-                    consumer_info=consumer_info,
-                    weight=self.weights,
-                    cfs_lookup=cfs_lookup,
->>>>>>> cdccaef1
                 )
                 if new_cf != 0:
                     for supplier_idx, consumer_idx in edge_group:
@@ -1270,39 +734,8 @@
         In Pass 2, edges that did not pass prefiltering (and whose operator is not "equals") are
         processed individually using full matching logic.
         """
-<<<<<<< HEAD
+
         self.initialize_weights()
-=======
-        self.logger.info("Mapping dynamic locations...")
-
-        if self.weights is None:
-            if "weight" in self.cfs_mapping[0]["consumer"]:
-                self.weights = {
-                    cf["consumer"]["location"]: cf["consumer"]["weight"]
-                    for cf in self.cfs_mapping
-                    if cf["consumer"].get("location")
-                    and cf["consumer"].get("weight") is not None
-                }
-            else:
-                self.weights = {
-                    cf["supplier"]["location"]: cf["supplier"]["weight"]
-                    for cf in self.cfs_mapping
-                    if cf["supplier"].get("location")
-                    and cf["supplier"].get("weight") is not None
-                }
-
-        cfs_lookup = preprocess_cfs(
-            self.raw_cfs_data, by=self.detect_cf_grouping_mode()
-        )
-
-        # Precompute required supplier fields (excluding non-matching ones).
-        self.required_supplier_fields = {
-            k
-            for cf in self.raw_cfs_data
-            for k in cf["supplier"].keys()
-            if k not in {"matrix", "operator", "weight"}
-        }
->>>>>>> cdccaef1
 
         cf_operators = {
             cf["supplier"].get("operator", "equals") for cf in self.raw_cfs_data
@@ -1528,34 +961,12 @@
         Edges whose supplier info (based on required supplier fields excluding location)
         doesn't appear in the CF lookup are skipped.
         """
-<<<<<<< HEAD
+
         self.initialize_weights()
-=======
-        self.logger.info("Mapping contained locations...")
-        # Ensure weights are set.
-        if self.weights is None:
-            self.weights = {
-                cf["consumer"]["location"]: cf["consumer"]["weight"]
-                for cf in self.cfs_mapping
-                if cf["consumer"].get("location")
-                and cf["consumer"].get("weight") is not None
-            }
->>>>>>> cdccaef1
 
         cfs_lookup = preprocess_cfs(
             self.raw_cfs_data, by=self.detect_cf_grouping_mode()
         )
-<<<<<<< HEAD
-=======
-
-        # Precompute required supplier fields if not already done.
-        self.required_supplier_fields = {
-            k
-            for cf in self.raw_cfs_data
-            for k in cf["supplier"].keys()
-            if k not in {"matrix", "operator", "weight"}
-        }
->>>>>>> cdccaef1
 
         cf_operators = {
             cf["supplier"].get("operator", "equals") for cf in self.raw_cfs_data
@@ -1745,39 +1156,8 @@
         Handle remaining exchanges by assigning global CFs while pre-filtering
         unprocessed edges based on supplier signature.
         """
-<<<<<<< HEAD
+
         self.initialize_weights()
-=======
-        self.logger.info("Mapping remaining locations to GLO...")
-        # Ensure weights are set.
-        if self.weights is None:
-            if "weight" in self.cfs_mapping[0]["consumer"]:
-                self.weights = {
-                    cf["consumer"]["location"]: cf["consumer"]["weight"]
-                    for cf in self.cfs_mapping
-                    if cf["consumer"].get("location")
-                    and cf["consumer"].get("weight") is not None
-                }
-            else:
-                self.weights = {
-                    cf["supplier"]["location"]: cf["supplier"]["weight"]
-                    for cf in self.cfs_mapping
-                    if cf["supplier"].get("location")
-                    and cf["supplier"].get("weight") is not None
-                }
-
-        cfs_lookup = preprocess_cfs(
-            self.raw_cfs_data, by=self.detect_cf_grouping_mode()
-        )
-
-        # Precompute required supplier fields (excluding non-matching ones).
-        self.required_supplier_fields = {
-            k
-            for cf in self.raw_cfs_data
-            for k in cf["supplier"].keys()
-            if k not in {"matrix", "operator", "weight"}
-        }
->>>>>>> cdccaef1
 
         cf_operators = {
             cf["supplier"].get("operator", "equals") for cf in self.raw_cfs_data
